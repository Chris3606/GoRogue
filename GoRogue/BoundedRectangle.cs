--- conflicted
+++ resolved
@@ -33,7 +33,7 @@
             get
             {
                 if (_area.X < _boundingBox.X || _area.Y < _boundingBox.Y ||
-                    _area.MaxExtentX > _boundingBox.MaxExtentX || _area.MaxExtentY > _boundingBox.MaxExtentY)
+                    _area.MaxX > _boundingBox.MaxX || _area.MaxY > _boundingBox.MaxY)
                     boundLock();
 
                 return ref _area;
@@ -64,9 +64,6 @@
             if (y < _boundingBox.Y)
                 y = _boundingBox.Y;
 
-<<<<<<< HEAD
-            if (_area.MaxExtentX > _boundingBox.Width)
-=======
             if (x > _boundingBox.MaxX - width + 1)
                 x = _boundingBox.MaxX - width + 1;
             if (y > _boundingBox.MaxY - height + 1)
@@ -74,9 +71,8 @@
 
             /*
             if (_area.MaxX > _boundingBox.Width)
->>>>>>> 617db04e
                 x = _boundingBox.Width - _area.Width;
-            if (_area.MaxExtentY > _boundingBox.Height)
+            if (_area.MaxY > _boundingBox.Height)
                 y = _boundingBox.Height - _area.Height;
             */
             _area = new Rectangle(x, y, width, height);
