--- conflicted
+++ resolved
@@ -46,7 +46,7 @@
 
 			var empty = FindEmptySquare(map, rng);
 
-			while (empty != Coord.NONE)
+			while (empty != null)
 			{
 				Crawler crawler = new Crawler();
 				crawlers.Add(crawler);
@@ -125,20 +125,8 @@
 					return location;
 			}
 
-<<<<<<< HEAD
-		class Crawler
-		{
-			public Stack<Coord> Path = new Stack<Coord>();
-			public List<Coord> AllPositions = new List<Coord>();
-			public Coord CurrentPosition = new Coord(0, 0);
-			public bool IsActive = true;
-			public Direction Facing = Direction.UP;
-
-			public void MoveTo(Coord position)
-=======
 			// Start looping through every single one
 			for (int i = 0; i < map.Width * map.Height; i++)
->>>>>>> 39d42f3e
 			{
 				var location = Coord.Get(i % map.Width, i / map.Width);
 
@@ -250,35 +238,10 @@
 			return true;
 		}
 
-<<<<<<< HEAD
-		private static Coord FindEmptySquare(IMapView<bool> map, IGenerator rng)
-		{
-			// Try random positions first
-			for (int i = 0; i < 100; i++)
-			{
-				var location = map.RandomPosition(false, rng);
-
-				if (IsPointConsideredEmpty(map, location))
-					return location;
-			}
-
-			// Start looping through every single one
-			for (int i = 0; i < map.Width * map.Height; i++)
-			{
-				var location = Coord.ToCoord(i, map.Width);
-
-				if (IsPointConsideredEmpty(map, location))
-					return location;
-			}
-
-			return Coord.NONE;
-		}
-=======
 		[MethodImpl(MethodImplOptions.AggressiveInlining)]
 		private static bool PercentageCheck(int outOfHundred, IGenerator rng) => outOfHundred > 0 && rng.Next(101) < outOfHundred;
 
 		
->>>>>>> 39d42f3e
 
 		private class Crawler
 		{
